--- conflicted
+++ resolved
@@ -10,11 +10,7 @@
 addonTable.PushMaster = PushMaster
 
 -- Metadata will be loaded after ADDON_LOADED event
-<<<<<<< HEAD
-PushMaster.version = "0.9.6"
-=======
 PushMaster.version = "1.0.0"
->>>>>>> 5a4e5e85
 PushMaster.author = "Jervaise"
 
 -- Debug mode flag
@@ -89,11 +85,7 @@
         lock = false
       },
       -- Metadata for debugging and support
-<<<<<<< HEAD
-      version = "0.9.6", -- Use hardcoded version for initial setup
-=======
       version = "1.0.0", -- Use hardcoded version for initial setup
->>>>>>> 5a4e5e85
       author = "Jervaise",
       lastLogin = nil,
       installDate = nil
@@ -160,20 +152,12 @@
     else
       -- Use more informative message - this is normal behavior, not an error
       PushMaster:DebugPrint("Metadata API not available after retries, using built-in values (this is normal)")
-<<<<<<< HEAD
-      PushMaster.version = "0.9.6"
-=======
       PushMaster.version = "1.0.0"
->>>>>>> 5a4e5e85
       PushMaster.author = "Jervaise"
     end
   else
     -- Successfully got GetAddOnMetadata, load real values
-<<<<<<< HEAD
-    PushMaster.version = GetAddOnMetadata(addonName, "Version") or "0.9.6"
-=======
     PushMaster.version = GetAddOnMetadata(addonName, "Version") or "1.0.0"
->>>>>>> 5a4e5e85
     PushMaster.author = GetAddOnMetadata(addonName, "Author") or "Jervaise"
 
     -- Only show debug message if we actually loaded from TOC
