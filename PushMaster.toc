--- conflicted
+++ resolved
@@ -2,11 +2,7 @@
 ## Title: PushMaster
 ## Notes: Real-time Mythic+ delta analyzer with enhanced AI predictions - shows if you're ahead/behind your best pace for key pushing
 ## Author: Jervaise
-<<<<<<< HEAD
-## Version: 0.9.6
-=======
 ## Version: 1.0.0
->>>>>>> 5a4e5e85
 ## IconTexture: Interface\AddOns\PushMaster\Media\flash
 ## SavedVariables: PushMasterDB
 ## OptionalDeps: LibStub, LibDataBroker-1.1, LibDBIcon-1.0, CallbackHandler-1.0, AceAddon-3.0, AceConsole-3.0, AceEvent-3.0
